{
 "cells": [
  {
   "cell_type": "markdown",
   "metadata": {},
   "source": [
    "## How to create a new bioscrape model?\n",
    "\n",
    "Creating a bioscrape model is simple, you could use the bioscrape API to write a simple Python script to generate the bioscrape XML, or you could simple write your own bioscrape XML file. This notebook describes both of these methods.\n",
    "\n",
    "You could also import SBML models into bioscrape, this is demonstrated at the end."
   ]
  },
  {
   "cell_type": "markdown",
   "metadata": {},
   "source": [
    "## Using bioscrape Python API\n",
    "We will create a model for the following simple chemical reaction system \n",
    "\n",
    "$\\emptyset \\xrightarrow[]{k_1} X \\; \\; \\; \\; X \\xrightarrow[]{d_1} \\emptyset$\n"
   ]
  },
  {
   "cell_type": "code",
   "execution_count": 1,
   "metadata": {
    "collapsed": true
   },
   "outputs": [],
   "source": [
    "from bioscrape.types import Model\n",
    "\n",
    "species = ['X']\n",
    "reactions = [(['X'], [], 'massaction', {'k':'d1'}), ([], ['X'], 'massaction', {'k':'k1'})]\n",
    "k1 = 10.0\n",
    "d1 = .2\n",
    "params = [('k1', k1), ('d1', d1)]\n",
    "initial_condition = {'X':0}\n",
    "M = Model(species = species, reactions = reactions, parameters = params, \n",
    "          initial_condition_dict = initial_condition)"
   ]
  },
  {
   "cell_type": "markdown",
   "metadata": {},
   "source": [
    "Now write the model to an XML file (the XML file is printed here as well)"
   ]
  },
  {
   "cell_type": "code",
   "execution_count": 2,
   "metadata": {
    "collapsed": false
   },
   "outputs": [
    {
     "name": "stdout",
     "output_type": "stream",
     "text": [
      "Bioscrape Model XML:\n",
      " <model>\n",
      "<species name=\"X\" value=\"0.0\" />\n",
      "\n",
      "<parameter name=\"d1\" value=\"0.2\" />\n",
      "<parameter name=\"k1\" value=\"10.0\" />\n",
      "\n",
      "<reaction text= \"X -- \">\n",
      "\t<propensity type=\"massaction\" k=\"d1\" species=\"X\" />\n",
      "\t<delay type=\"none\" />\n",
      "</reaction>\n",
      "<reaction text= \"-- X \">\n",
      "\t<propensity type=\"massaction\" k=\"k1\" species=\"\" />\n",
      "\t<delay type=\"none\" />\n",
      "</reaction>\n",
      "\n",
      "</model>\n"
     ]
    }
   ],
   "source": [
    "M.write_bioscrape_xml('models/txtl_model.xml')\n",
    "f = open('models/txtl_model.xml')\n",
    "print(\"Bioscrape Model XML:\\n\", f.read())"
   ]
  },
  {
   "cell_type": "markdown",
   "metadata": {},
   "source": [
    "## Use bioscrape XML specification language\n",
    "To directly write the bioscrape XML model, use the following guideline available at this link\n",
    "\n",
    "https://github.com/ananswam/bioscrape/wiki/BioSCRAPE-XML\n"
   ]
  },
  {
   "cell_type": "markdown",
   "metadata": {},
   "source": [
    "## Import SBML model into bioscrape"
   ]
  },
  {
   "cell_type": "code",
<<<<<<< HEAD
   "execution_count": 3,
   "metadata": {
    "collapsed": true
   },
   "outputs": [],
=======
   "execution_count": 4,
   "metadata": {},
   "outputs": [
    {
     "name": "stderr",
     "output_type": "stream",
     "text": [
      "c:\\users\\apand\\appdata\\local\\programs\\python\\python36\\lib\\site-packages\\ipykernel_launcher.py:2: UserWarning: Compartments, UnitDefintions, Events, and some other SBML model components are not recognized by bioscrape. Refer to the bioscrape wiki for more information.\n",
      "  \n"
     ]
    }
   ],
>>>>>>> e14c66f6
   "source": [
    "from bioscrape.types import import_sbml\n",
    "M_imported = import_sbml('models/repressilator_sbml.xml')"
   ]
  },
  {
   "cell_type": "markdown",
   "metadata": {},
   "source": [
    "M_imported is the bioscrape Model object imported from the SBML filename above."
   ]
  },
  {
   "cell_type": "code",
<<<<<<< HEAD
   "execution_count": 4,
   "metadata": {
    "collapsed": false
   },
=======
   "execution_count": 5,
   "metadata": {},
>>>>>>> e14c66f6
   "outputs": [
    {
     "data": {
      "text/plain": [
       "{'PX': 0.0, 'PY': 0.0, 'PZ': 0.0, 'X': 0.0, 'Y': 20.0, 'Z': 0.0}"
      ]
     },
     "execution_count": 5,
     "metadata": {},
     "output_type": "execute_result"
    }
   ],
   "source": [
    "M_imported.get_species_dictionary()\n"
   ]
  },
  {
   "cell_type": "code",
   "execution_count": null,
   "metadata": {
    "collapsed": true
   },
   "outputs": [],
   "source": []
  }
 ],
 "metadata": {
  "kernelspec": {
   "display_name": "Python 3",
   "language": "python",
   "name": "python3"
  },
  "language_info": {
   "codemirror_mode": {
    "name": "ipython",
    "version": 3
   },
   "file_extension": ".py",
   "mimetype": "text/x-python",
   "name": "python",
   "nbconvert_exporter": "python",
   "pygments_lexer": "ipython3",
   "version": "3.6.8"
  }
 },
 "nbformat": 4,
 "nbformat_minor": 2
}<|MERGE_RESOLUTION|>--- conflicted
+++ resolved
@@ -104,26 +104,12 @@
   },
   {
    "cell_type": "code",
-<<<<<<< HEAD
    "execution_count": 3,
    "metadata": {
     "collapsed": true
    },
    "outputs": [],
-=======
-   "execution_count": 4,
-   "metadata": {},
-   "outputs": [
-    {
-     "name": "stderr",
-     "output_type": "stream",
-     "text": [
-      "c:\\users\\apand\\appdata\\local\\programs\\python\\python36\\lib\\site-packages\\ipykernel_launcher.py:2: UserWarning: Compartments, UnitDefintions, Events, and some other SBML model components are not recognized by bioscrape. Refer to the bioscrape wiki for more information.\n",
-      "  \n"
-     ]
-    }
-   ],
->>>>>>> e14c66f6
+
    "source": [
     "from bioscrape.types import import_sbml\n",
     "M_imported = import_sbml('models/repressilator_sbml.xml')"
@@ -138,15 +124,10 @@
   },
   {
    "cell_type": "code",
-<<<<<<< HEAD
    "execution_count": 4,
    "metadata": {
     "collapsed": false
    },
-=======
-   "execution_count": 5,
-   "metadata": {},
->>>>>>> e14c66f6
    "outputs": [
     {
      "data": {
